"use client";

import { useState, useEffect } from "react";
import { useSession } from "next-auth/react";
<<<<<<< HEAD
import { ShoppingCart, Trash2, Check, Loader2, X, Share2, PlusCircle } from "lucide-react";
=======
import { useRouter } from "next/navigation";
import { ShoppingCart, Trash2, Check, Loader2, X, Share2 } from "lucide-react";
>>>>>>> fbfe3762
import BackButton from "@/components/BackButton";
import LoadingPage from "../loading";

export default function ShoppingListPage() {
  const { data: session } = useSession();
  const router = useRouter();
  const [lists, setLists] = useState([]);
  const [loading, setLoading] = useState(true);
  const [error, setError] = useState(null);
  const [deleting, setDeleting] = useState({});
  const [removingItem, setRemovingItem] = useState({});
  const [updatingQuantity, setUpdatingQuantity] = useState({});
  const [addingItem, setAddingItem] = useState({}); // State for adding new item
  const [newIngredient, setNewIngredient] = useState(""); // New ingredient input
  const [newAmount, setNewAmount] = useState(""); // New amount input

  const fetchLists = async () => {
    try {
      const response = await fetch("/api/shopping-list", {
        headers: {
          "user-id": session.user.id,
        },
      });

      if (!response.ok) throw new Error("Failed to fetch shopping lists");

      const data = await response.json();
      setLists(data);
    } catch (error) {
      setError("Error fetching shopping lists: " + error.message);
    } finally {
      setLoading(false);
    }
  };

  useEffect(() => {
    if (!session) {
      router.push("/auth/signin");
      return;
    }

    fetchLists();
  }, [session, router]);

  const removeItem = async (id, index) => {
    try {
      setRemovingItem({ id, index });
      const response = await fetch(`/api/shopping-list/${id}/items`, {
        method: "DELETE",
        headers: {
          "Content-Type": "application/json",
          "user-id": session.user.id,
        },
        body: JSON.stringify({ index }),
      });

      if (!response.ok) throw new Error("Failed to remove item");

      fetchLists();
    } catch (error) {
      setError("Error removing item: " + error.message);
    } finally {
      setRemovingItem({ id: null, index: null });
    }
  };

  const deleteList = async (id) => {
    try {
      setDeleting((prev) => ({ ...prev, [id]: true }));

      const response = await fetch(`/api/shopping-list/${id}`, {
        method: "DELETE",
        headers: {
          "user-id": session.user.id,
        },
      });

      if (!response.ok) throw new Error("Failed to delete shopping list");

      fetchLists();
    } catch (error) {
      setError("Error deleting list: " + error.message);
    } finally {
      setDeleting((prev) => ({ ...prev, [id]: false }));
    }
  };

  const markAsPurchased = async (id, itemIndex) => {
    try {
      const list = lists.find((l) => l._id === id);
      if (!list) return;

      const updatedItems = [...list.items];
      updatedItems[itemIndex] = {
        ...updatedItems[itemIndex],
        purchased: !updatedItems[itemIndex].purchased,
      };

      const response = await fetch(`/api/shopping-list/${id}`, {
        method: "PATCH",
        headers: {
          "Content-Type": "application/json",
          "user-id": session.user.id,
        },
        body: JSON.stringify({ items: updatedItems }),
      });

      if (!response.ok) throw new Error("Failed to update item");
      fetchLists();
    } catch (error) {
      setError("Error updating item: " + error.message);
    }
  };

  const updateQuantity = async (id, index, newQuantity) => {
    try {
      setUpdatingQuantity({ id, index });
      const list = lists.find((l) => l._id === id);
      if (!list) return;

      const updatedItems = [...list.items];
      updatedItems[index] = {
        ...updatedItems[index],
        amount: newQuantity,
      };

      const response = await fetch(`/api/shopping-list/${id}`, {
        method: "PATCH",
        headers: {
          "Content-Type": "application/json",
          "user-id": session.user.id,
        },
        body: JSON.stringify({ items: updatedItems }),
      });

      if (!response.ok) throw new Error("Failed to update quantity");
      fetchLists();
    } catch (error) {
      setError("Error updating quantity: " + error.message);
    } finally {
      setUpdatingQuantity({ id: null, index: null });
    }
  };

<<<<<<< HEAD
  // Function to add a new item to an existing shopping list
  const addItemToList = async (listId) => {
    if (!newIngredient || !newAmount) return; // Ensure ingredient and amount are provided

    try {
      setAddingItem({ id: listId });
      const list = lists.find((l) => l._id === listId);
      if (!list) return;

      const updatedItems = [...list.items, { ingredient: newIngredient, amount: newAmount, purchased: false }];

      const response = await fetch(`/api/shopping-list/${listId}`, {
        method: "PATCH",
        headers: {
          "Content-Type": "application/json",
        },
        body: JSON.stringify({ items: updatedItems }),
      });

      if (!response.ok) throw new Error("Failed to add new item");

      setNewIngredient(""); // Reset the input field
      setNewAmount(""); // Reset the input field
      fetchLists();
    } catch (error) {
      console.error("Error adding item:", error);
    } finally {
      setAddingItem({ id: null });
    }
  };

=======
>>>>>>> fbfe3762
  const generateWhatsAppLink = (list) => {
    const listText = list.items
      .map(
        (item) =>
          `${item.amount} ${item.ingredient}${
            item.purchased ? " (Purchased)" : ""
          }`
      )
      .join("\n");

    const message = encodeURIComponent(`Shopping List: \n${listText}`);
    return `https://wa.me/?text=${message}`;
  };

  // Loading state
  if (loading) return <LoadingPage />;

  // Error state
  if (error)
    return <div className="text-center mt-8 text-red-500">{error}</div>;

  // Ensure session exists (redundant with useEffect, but added for type safety)
  if (!session) return null;

  return (
    <div className="container mx-auto px-4 py-8">
      {/* Fixed position back button */}
      <div className="fixed top-4 -left-20 z-50">
        <BackButton className="bg-white/80 backdrop-blur-sm shadow-lg rounded-lg p-2 hover:bg-white transition-colors dark:bg-gray-800 dark:hover:bg-gray-700" />
      </div>
      <h1 className="text-center text-3xl text-black dark:text-white font-bold mb-8">
        My Shopping Lists 🛒
      </h1>

      {lists.length === 0 ? (
        <div className="text-center text-black dark:text-white py-8">
          <p>You haven&apos;t created any shopping lists yet.</p>
        </div>
      ) : (
        <div className="max-w-7xl mx-auto">
          {/* Render shopping lists here */}
          {lists.map((list) => (
            <div 
              key={list._id} 
              className="bg-white dark:bg-gray-800 shadow-md rounded-lg p-4 mb-4"
            >
              <h2 className="text-xl font-semibold mb-4">{list.name}</h2>
              {/* List items rendering */}
              {list.items.map((item, index) => (
                <div 
                  key={`${list._id}-${index}`} 
                  className="flex items-center justify-between py-2 border-b"
                >
<<<<<<< HEAD
                  <div className="flex justify-between items-center mb-3">
                    <div className="space-y-1">
                      <h2 className="text-lg font-semibold text-gray-900 dark:text-white">
                        {list.name ||
                          `Shopping List ${new Date(
                            list.createdAt
                          ).toLocaleDateString()}`}
                      </h2>
                      <span className="text-sm text-gray-500 dark:text-gray-400">
                        Created: {new Date(list.createdAt).toLocaleDateString()}
                      </span>
                    </div>
                    <div className="flex items-center space-x-2">
                      <a
                        href={generateWhatsAppLink(list)}
                        target="_blank"
                        rel="noopener noreferrer"
                        className="text-teal-600 dark:text-teal-400 hover:text-teal-700 dark:hover:text-teal-300"
                      >
                        <Share2 className="w-5 h-5" />
                      </a>
                      <button
                        onClick={() => deleteList(list._id)}
                        disabled={deleting[list._id]}
                        className="text-red-600 hover:text-red-700 dark:text-red-400 dark:hover:text-red-300"
                      >
                        {deleting[list._id] ? (
                          <Loader2 className="w-5 h-5 animate-spin" />
                        ) : (
                          <Trash2 className="w-5 h-5" />
                        )}
                      </button>
                    </div>
                  </div>

                  {/* List items */}
                  <div className="space-y-2">
                    {list.items.map((item, index) => (
                      <div key={index} className="flex justify-between items-center">
                        <div className="flex items-center space-x-2">
                          <button
                            onClick={() => markAsPurchased(list._id, index)}
                            className={`${
                              item.purchased ? "text-teal-600" : "text-gray-600"
                            }`}
                          >
                            <Check className="w-5 h-5" />
                          </button>
                          <span
                            className={`${
                              item.purchased ? "line-through text-gray-500" : ""
                            }`}
                          >
                            {item.amount} {item.ingredient}
                          </span>
                        </div>
                        <div className="flex space-x-2">
                          <button
                            onClick={() => removeItem(list._id, index)}
                            disabled={removingItem.id === list._id && removingItem.index === index}
                            className="text-red-600 hover:text-red-700 dark:text-red-400 dark:hover:text-red-300"
                          >
                            {removingItem.id === list._id && removingItem.index === index ? (
                              <Loader2 className="w-5 h-5 animate-spin" />
                            ) : (
                              <X className="w-5 h-5" />
                            )}
                          </button>
                          <input
                            type="number"
                            value={item.amount}
                            onChange={(e) =>
                              updateQuantity(list._id, index, e.target.value)
                            }
                            className="w-16 px-2 py-1 border rounded-md text-sm text-gray-800 dark:text-gray-100 dark:bg-gray-700"
                          />
                        </div>
                      </div>
                    ))}
                  </div>

                  {/* Add new item */}
                  <div className="mt-4">
                    <input
                      type="text"
                      placeholder="Ingredient name"
                      value={newIngredient}
                      onChange={(e) => setNewIngredient(e.target.value)}
                      className="w-full px-4 py-2 border rounded-md text-sm dark:bg-gray-700 dark:text-gray-100"
                    />
                    <input
                      type="number"
                      placeholder="Amount"
                      value={newAmount}
                      onChange={(e) => setNewAmount(e.target.value)}
                      className="w-full px-4 py-2 border rounded-md text-sm mt-2 dark:bg-gray-700 dark:text-gray-100"
                    />
                    <button
                      onClick={() => addItemToList(list._id)}
                      disabled={addingItem.id === list._id}
                      className="mt-2 w-full bg-teal-600 text-white py-2 rounded-md hover:bg-teal-700"
                    >
                      {addingItem.id === list._id ? (
                        <Loader2 className="w-5 h-5 animate-spin" />
                      ) : (
                        <PlusCircle className="w-5 h-5 mr-2" />
                      )}
                      Add Item
                    </button>
                  </div>
=======
                  <span 
                    className={`${
                      item.purchased ? 'line-through text-gray-500' : ''
                    }`}
                  >
                    {item.amount} {item.ingredient}
                  </span>
                  <div className="flex items-center space-x-2">
                    <button 
                      onClick={() => markAsPurchased(list._id, index)}
                      className="text-green-500 hover:bg-green-100 p-1 rounded"
                    >
                      {item.purchased ? <X /> : <Check />}
                    </button>
                  </div>
>>>>>>> fbfe3762
                </div>
              ))}
            </div>
          ))}
        </div>
      )}
    </div>
  );
}<|MERGE_RESOLUTION|>--- conflicted
+++ resolved
@@ -2,12 +2,7 @@
 
 import { useState, useEffect } from "react";
 import { useSession } from "next-auth/react";
-<<<<<<< HEAD
-import { ShoppingCart, Trash2, Check, Loader2, X, Share2, PlusCircle } from "lucide-react";
-=======
-import { useRouter } from "next/navigation";
 import { ShoppingCart, Trash2, Check, Loader2, X, Share2 } from "lucide-react";
->>>>>>> fbfe3762
 import BackButton from "@/components/BackButton";
 import LoadingPage from "../loading";
 
@@ -152,40 +147,7 @@
     }
   };
 
-<<<<<<< HEAD
-  // Function to add a new item to an existing shopping list
-  const addItemToList = async (listId) => {
-    if (!newIngredient || !newAmount) return; // Ensure ingredient and amount are provided
-
-    try {
-      setAddingItem({ id: listId });
-      const list = lists.find((l) => l._id === listId);
-      if (!list) return;
-
-      const updatedItems = [...list.items, { ingredient: newIngredient, amount: newAmount, purchased: false }];
-
-      const response = await fetch(`/api/shopping-list/${listId}`, {
-        method: "PATCH",
-        headers: {
-          "Content-Type": "application/json",
-        },
-        body: JSON.stringify({ items: updatedItems }),
-      });
-
-      if (!response.ok) throw new Error("Failed to add new item");
-
-      setNewIngredient(""); // Reset the input field
-      setNewAmount(""); // Reset the input field
-      fetchLists();
-    } catch (error) {
-      console.error("Error adding item:", error);
-    } finally {
-      setAddingItem({ id: null });
-    }
-  };
-
-=======
->>>>>>> fbfe3762
+  // Function to generate the WhatsApp sharing link
   const generateWhatsAppLink = (list) => {
     const listText = list.items
       .map(
@@ -216,30 +178,32 @@
       <div className="fixed top-4 -left-20 z-50">
         <BackButton className="bg-white/80 backdrop-blur-sm shadow-lg rounded-lg p-2 hover:bg-white transition-colors dark:bg-gray-800 dark:hover:bg-gray-700" />
       </div>
-      <h1 className="text-center text-3xl text-black dark:text-white font-bold mb-8">
-        My Shopping Lists 🛒
-      </h1>
-
-      {lists.length === 0 ? (
-        <div className="text-center text-black dark:text-white py-8">
-          <p>You haven&apos;t created any shopping lists yet.</p>
-        </div>
-      ) : (
-        <div className="max-w-7xl mx-auto">
-          {/* Render shopping lists here */}
-          {lists.map((list) => (
-            <div 
-              key={list._id} 
-              className="bg-white dark:bg-gray-800 shadow-md rounded-lg p-4 mb-4"
-            >
-              <h2 className="text-xl font-semibold mb-4">{list.name}</h2>
-              {/* List items rendering */}
-              {list.items.map((item, index) => (
-                <div 
-                  key={`${list._id}-${index}`} 
-                  className="flex items-center justify-between py-2 border-b"
+      <div className="max-w-4xl mx-auto">
+        <div className="bg-white dark:bg-gray-800 shadow-md rounded-2xl overflow-hidden">
+          <div className="px-6 py-4 bg-gray-100 dark:bg-gray-700 border-b border-gray-200 dark:border-gray-600 flex items-center">
+            <ShoppingCart className="w-6 h-6 mr-3 text-teal-600 dark:text-teal-400" />
+            <h1 className="text-2xl font-bold text-gray-900 dark:text-white">
+              My Shopping Lists
+            </h1>
+          </div>
+
+          {loading ? (
+            <div className="flex justify-center items-center py-12">
+              <Loader2 className="w-8 h-8 animate-spin text-teal-600 dark:text-teal-400" />
+            </div>
+          ) : lists.length === 0 ? (
+            <div className="text-center py-12">
+              <p className="text-gray-500 dark:text-gray-400">
+                You haven't created any shopping lists yet.
+              </p>
+            </div>
+          ) : (
+            <div className="divide-y divide-gray-200 dark:divide-gray-700">
+              {lists.map((list) => (
+                <div
+                  key={list._id}
+                  className="px-6 py-4 hover:bg-gray-50 dark:hover:bg-gray-700 transition-colors"
                 >
-<<<<<<< HEAD
                   <div className="flex justify-between items-center mb-3">
                     <div className="space-y-1">
                       <h2 className="text-lg font-semibold text-gray-900 dark:text-white">
@@ -257,14 +221,14 @@
                         href={generateWhatsAppLink(list)}
                         target="_blank"
                         rel="noopener noreferrer"
-                        className="text-teal-600 dark:text-teal-400 hover:text-teal-700 dark:hover:text-teal-300"
+                        className="text-green-600 hover:text-green-700 dark:text-green-400 dark:hover:text-green-300"
                       >
                         <Share2 className="w-5 h-5" />
                       </a>
                       <button
                         onClick={() => deleteList(list._id)}
                         disabled={deleting[list._id]}
-                        className="text-red-600 hover:text-red-700 dark:text-red-400 dark:hover:text-red-300"
+                        className="text-red-500 hover:text-red-600 dark:text-red-400 dark:hover:text-red-300 disabled:opacity-50"
                       >
                         {deleting[list._id] ? (
                           <Loader2 className="w-5 h-5 animate-spin" />
@@ -274,99 +238,57 @@
                       </button>
                     </div>
                   </div>
-
-                  {/* List items */}
-                  <div className="space-y-2">
+                  <ul className="space-y-2">
                     {list.items.map((item, index) => (
-                      <div key={index} className="flex justify-between items-center">
+                      <li
+                        key={index}
+                        className="flex items-center justify-between p-3 bg-gray-50 dark:bg-gray-700 rounded-lg"
+                      >
                         <div className="flex items-center space-x-2">
-                          <button
-                            onClick={() => markAsPurchased(list._id, index)}
-                            className={`${
-                              item.purchased ? "text-teal-600" : "text-gray-600"
-                            }`}
-                          >
-                            <Check className="w-5 h-5" />
-                          </button>
+                          <input
+                            type="checkbox"
+                            checked={item.purchased}
+                            onChange={() => markAsPurchased(list._id, index)}
+                            className="h-4 w-4 text-teal-600 dark:text-teal-400"
+                          />
                           <span
                             className={`${
                               item.purchased ? "line-through text-gray-500" : ""
-                            }`}
+                            } text-sm font-medium text-gray-900 dark:text-gray-100`}
                           >
                             {item.amount} {item.ingredient}
                           </span>
                         </div>
-                        <div className="flex space-x-2">
+                        <div className="flex items-center space-x-2">
+                          <input
+                            type="number"
+                            value={item.amount}
+                            onChange={(e) =>
+                              updateQuantity(
+                                list._id,
+                                index,
+                                parseInt(e.target.value, 10)
+                              )
+                            }
+                            disabled={updatingQuantity.id === list._id && updatingQuantity.index === index}
+                            className="w-16 text-center text-sm bg-transparent border border-gray-300 dark:border-gray-600 rounded-md focus:outline-none"
+                          />
                           <button
                             onClick={() => removeItem(list._id, index)}
                             disabled={removingItem.id === list._id && removingItem.index === index}
-                            className="text-red-600 hover:text-red-700 dark:text-red-400 dark:hover:text-red-300"
+                            className="ml-3 text-red-500 hover:text-red-600 dark:text-red-400 dark:hover:text-red-300"
                           >
-                            {removingItem.id === list._id && removingItem.index === index ? (
+                            {removingItem.id === list._id &&
+                            removingItem.index === index ? (
                               <Loader2 className="w-5 h-5 animate-spin" />
                             ) : (
                               <X className="w-5 h-5" />
                             )}
                           </button>
-                          <input
-                            type="number"
-                            value={item.amount}
-                            onChange={(e) =>
-                              updateQuantity(list._id, index, e.target.value)
-                            }
-                            className="w-16 px-2 py-1 border rounded-md text-sm text-gray-800 dark:text-gray-100 dark:bg-gray-700"
-                          />
                         </div>
-                      </div>
+                      </li>
                     ))}
-                  </div>
-
-                  {/* Add new item */}
-                  <div className="mt-4">
-                    <input
-                      type="text"
-                      placeholder="Ingredient name"
-                      value={newIngredient}
-                      onChange={(e) => setNewIngredient(e.target.value)}
-                      className="w-full px-4 py-2 border rounded-md text-sm dark:bg-gray-700 dark:text-gray-100"
-                    />
-                    <input
-                      type="number"
-                      placeholder="Amount"
-                      value={newAmount}
-                      onChange={(e) => setNewAmount(e.target.value)}
-                      className="w-full px-4 py-2 border rounded-md text-sm mt-2 dark:bg-gray-700 dark:text-gray-100"
-                    />
-                    <button
-                      onClick={() => addItemToList(list._id)}
-                      disabled={addingItem.id === list._id}
-                      className="mt-2 w-full bg-teal-600 text-white py-2 rounded-md hover:bg-teal-700"
-                    >
-                      {addingItem.id === list._id ? (
-                        <Loader2 className="w-5 h-5 animate-spin" />
-                      ) : (
-                        <PlusCircle className="w-5 h-5 mr-2" />
-                      )}
-                      Add Item
-                    </button>
-                  </div>
-=======
-                  <span 
-                    className={`${
-                      item.purchased ? 'line-through text-gray-500' : ''
-                    }`}
-                  >
-                    {item.amount} {item.ingredient}
-                  </span>
-                  <div className="flex items-center space-x-2">
-                    <button 
-                      onClick={() => markAsPurchased(list._id, index)}
-                      className="text-green-500 hover:bg-green-100 p-1 rounded"
-                    >
-                      {item.purchased ? <X /> : <Check />}
-                    </button>
-                  </div>
->>>>>>> fbfe3762
+                  </ul>
                 </div>
               ))}
             </div>
