import "./globals.css";
import Footer from "@/components/Footer";
import Header from "@/components/Header";
<<<<<<< HEAD
import SessionProvider from "@/components/SessionProvider";
import { getServerSession } from "next-auth/next";
=======
import { ThemeProvider } from "@/ThemeContext";
>>>>>>> 4b55658b

export const metadata = {
  title: {
    default: "Culinary Haven - Discover Delicious Recipes",
    template: "%s | Culinary Haven"
  },
  description: "Discover and explore a world of delicious recipes, cooking tips, and culinary inspiration. Find your next favorite dish with our extensive collection.",
  keywords: ["recipes", "cooking", "food", "culinary", "dishes", "meal plans", "cooking instructions"],
  authors: [{ name: "Culinary Haven Team" }],
  openGraph: {
    title: "Culinary Haven - Discover Delicious Recipes",
    description: "Explore our collection of delicious recipes and cooking inspiration",
    url: "https://your-domain.com",
    siteName: "Culinary Haven",
    locale: "en_US",
    type: "website",
  },
  twitter: {
    card: "summary_large_image",
    title: "Culinary Haven - Discover Delicious Recipes",
    description: "Explore our collection of delicious recipes and cooking inspiration",
  },
  robots: {
    index: true,
    follow: true,
    googleBot: {
      index: true,
      follow: true,
      "max-video-preview": -1,
      "max-image-preview": "large",
      "max-snippet": -1,
    },
  },
  verification: {
    google: "your-google-verification-code",
  },
};

export default async function RootLayout({ children }) {
  const session  = await getServerSession();

  return (
    <html lang="en">
      <head>
        <link rel="canonical" href="https://your-domain.com" />
        <link rel="apple-touch-icon" sizes="180x180" href="/apple-touch-icon.png"/>
        <link rel="icon" type="image/png" sizes="32x32" href="/favicon-32x32.png"/>
        <link rel="icon" type="image/png" sizes="16x16" href="/favicon-16x16.png"/>
        <link rel="manifest" href="/site.webmanifest"/>
      </head>
<<<<<<< HEAD
      <body>
        <Header />
        <SessionProvider session={session}>
          {children}
        </SessionProvider>
        <Footer />
=======
      <body className="bg-[#daf1de] dark:bg-[#1B1F1D]">
        <ThemeProvider>
          <Header />
          {children}
          <Footer />
        </ThemeProvider>
>>>>>>> 4b55658b
      </body>
    </html>
  );
}<|MERGE_RESOLUTION|>--- conflicted
+++ resolved
@@ -1,12 +1,7 @@
 import "./globals.css";
 import Footer from "@/components/Footer";
 import Header from "@/components/Header";
-<<<<<<< HEAD
-import SessionProvider from "@/components/SessionProvider";
-import { getServerSession } from "next-auth/next";
-=======
 import { ThemeProvider } from "@/ThemeContext";
->>>>>>> 4b55658b
 
 export const metadata = {
   title: {
@@ -57,21 +52,12 @@
         <link rel="icon" type="image/png" sizes="16x16" href="/favicon-16x16.png"/>
         <link rel="manifest" href="/site.webmanifest"/>
       </head>
-<<<<<<< HEAD
-      <body>
-        <Header />
-        <SessionProvider session={session}>
-          {children}
-        </SessionProvider>
-        <Footer />
-=======
       <body className="bg-[#daf1de] dark:bg-[#1B1F1D]">
         <ThemeProvider>
           <Header />
           {children}
           <Footer />
         </ThemeProvider>
->>>>>>> 4b55658b
       </body>
     </html>
   );
