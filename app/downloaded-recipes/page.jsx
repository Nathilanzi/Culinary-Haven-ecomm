"use client";

import { useState, useEffect, useCallback, useRef } from "react";
import RecipeCard from "@/components/RecipeCard";
import Pagination from "@/components/Pagination";
import ConfirmationModal from "@/components/ConfirmationModal";
import { toast } from "sonner";
import BackButton from "@/components/BackButton";

const DownloadedRecipesPage = () => {
  const [recipes, setRecipes] = useState([]);
  const [currentPage, setCurrentPage] = useState(1);
  const [totalPages, setTotalPages] = useState(1);
  const [loading, setLoading] = useState(true);
  const [error, setError] = useState("");
  const [deleteConfirmation, setDeleteConfirmation] = useState({
    isOpen: false,
    recipeId: null
  });

  // Memoized function to load recipes
  const loadRecipes = useCallback(() => {
    try {
      setLoading(true);
      const storedRecipes = JSON.parse(
        localStorage.getItem("downloadedRecipes") || "[]"
      ).map((recipe) =>
        typeof recipe === "string" ? JSON.parse(recipe) : recipe
      );

      const recipesPerPage = 6;
      const startIndex = (currentPage - 1) * recipesPerPage;
      const paginatedRecipes = storedRecipes.slice(
        startIndex,
        startIndex + recipesPerPage
      );
      const totalPageCount = Math.ceil(storedRecipes.length / recipesPerPage);

      setRecipes(paginatedRecipes);
      setTotalPages(totalPageCount);

    } catch (err) {
      setError("Error loading recipes: " + err.message);
      toast.error("Failed to load recipes");
    } finally {
      setLoading(false);
    }
  }, [currentPage]);

  useEffect(() => {
    loadRecipes(); 
  }, [loadRecipes]);

  // Memoized delete handler
  const handleDelete = useCallback(() => {
    if (!deleteConfirmation.recipeId) return;

    try {
      const storedRecipes = JSON.parse(
        localStorage.getItem("downloadedRecipes") || "[]"
      ).map((recipe) =>
        typeof recipe === "string" ? JSON.parse(recipe) : recipe
      );

      const updatedRecipes = storedRecipes.filter(
        (recipe) => recipe.id !== deleteConfirmation.recipeId
      );

      localStorage.setItem("downloadedRecipes", JSON.stringify(updatedRecipes));

      loadRecipes();
      toast.success("Recipe deleted successfully");
      
      setDeleteConfirmation({ isOpen: false, recipeId: null });
    } catch (err) {
      setError("Error deleting recipe: " + err.message);
      toast.error("Failed to delete recipe");
    }
  }, [deleteConfirmation.recipeId, loadRecipes]);

  // Prevent propagation and flickering
  const openDeleteConfirmation = useCallback((recipeId) => (e) => {
    e.preventDefault();
    e.stopPropagation();
    setDeleteConfirmation({ 
      isOpen: true, 
      recipeId: recipeId 
    });
  }, []);

  // Close delete confirmation modal
  const closeDeleteConfirmation = useCallback(() => {
    setDeleteConfirmation({ 
      isOpen: false, 
      recipeId: null 
    });
  }, []);

  // Handle page change for pagination
  const handlePageChange = useCallback((page) => {
    setCurrentPage(page);
  }, []);

  return (
    <div className="max-w-6xl mx-auto container px-4 py-8 min-h-screen">
      <ConfirmationModal
        isOpen={deleteConfirmation.isOpen}
        onClose={closeDeleteConfirmation}
        onConfirm={handleDelete}
        title="Delete Recipe"
        message="Are you sure you want to delete this recipe? This action cannot be undone."
        confirmText="Confirm"
        confirmClassName="bg-teal-500 hover:bg-teal-600 text-white"
      />

      <div className="fixed top-4 -left-20 z-50">
        <BackButton className="bg-white/80 backdrop-blur-sm shadow-lg rounded-lg p-2 hover:bg-white transition-colors dark:bg-gray-800 dark:hover:bg-gray-700" />
      </div>
      <h1 className="text-4xl font-bold mb-10 dark:text-white text-center tracking-tight text-gray-700 bg-clip-text text-transparent bg-gradient-to-r from-green-400 to-blue-500">
        My Downloaded Recipes
      </h1>

      {loading && (
        <div className="flex justify-center items-center h-64">
          <p className="text-gray-500">Loading recipes...</p>
        </div>
      )}

      {error && (
        <div
          className="bg-red-50 border border-red-200 text-red-700 px-4 py-3 rounded relative"
          role="alert"
        >
          {error}
        </div>
      )}

      {!loading && !error && (
        <>
          {recipes.length === 0 ? (
            <div className="text-center py-12 px-6">
              <svg xmlns="http://www.w3.org/2000/svg" className="mx-auto w-16 h-16 text-gray-300 dark:text-gray-600 mb-4" fill="none" viewBox="0 0 24 24" stroke="currentColor">
                <path strokeLinecap="round" strokeLinejoin="round" strokeWidth={2} d="M4 16v1a3 3 0 003 3h10a3 3 0 003-3v-1m-4-4l-4 4m0 0l-4-4m4 4V4" />
              </svg>
              <p className="text-gray-500 dark:text-gray-400">
                You haven't downloaded any recipes yet. Start by downloading
                one!
              </p>
            </div>
          ) : (
            <div className="grid grid-cols-1 sm:grid-cols-2 md:grid-cols-3 gap-4">
              {recipes.map((recipe) => (
                <div key={recipe.id} className="relative group">
                  <RecipeCard recipe={recipe} />
<<<<<<< HEAD
                  {deleteConfirmation?.id !== null && deleteConfirmation?.id === recipe.id ? (
                    <div className="absolute top-2 left-1/2 -translate-x-1/2 bg-red-100 border border-red-300 rounded-lg p-2 z-10 shadow-lg">
                      <div className="flex items-center space-x-2">
                        <p className="text-red-700 text-sm">Delete?</p>
                        <button
                          onClick={() => handleDelete(recipe.id)}
                          className="bg-red-500 text-white rounded-full px-2 py-1 text-xs hover:bg-red-600 transition-colors"
                        >
                          Confirm
                        </button>
                        <button
                          onClick={() => setDeleteConfirmation({ id: null })}
                          className="bg-gray-200 text-gray-700 rounded-full px-2 py-1 text-xs hover:bg-gray-300 transition-colors"
                        >
                          Cancel
                        </button>
                      </div>
                    </div>
                  ) : (
                    <button
                      onClick={() => setDeleteConfirmation({ id: recipe.id })}
                      className="absolute top-2 left-1/2 -translate-x-1/2 bg-red-500 text-white rounded-full p-1 opacity-0 group-hover:opacity-100 transition-all duration-300 hover:bg-red-600 focus:outline-none focus:ring-2 focus:ring-red-400"
                    >
                      <Trash2 size={16} />
                    </button>
                  )}
=======
                  <button
                    onMouseDown={openDeleteConfirmation(recipe.id)}
                    className="absolute top-2 left-1/2 -translate-x-1/2 bg-red-500 text-white rounded-full p-1 opacity-0 group-hover:opacity-100 will-change-opacity transition-opacity duration-150 ease-in-out hover:bg-red-600 focus:outline-none focus:ring-2 focus:ring-red-400"
                  >
                    <svg xmlns="http://www.w3.org/2000/svg" width="16" height="16" viewBox="0 0 24 24" fill="none" stroke="currentColor" strokeWidth="2" strokeLinecap="round" strokeLinejoin="round">
                      <polyline points="3 6 5 6 21 6"></polyline>
                      <path d="M19 6v14a2 2 0 0 1-2 2H7a2 2 0 0 1-2-2V6m3 0V4a2 2 0 0 1 2-2h4a2 2 0 0 1 2 2v2"></path>
                    </svg>
                  </button>
>>>>>>> 3458824a
                </div>
              ))}
            </div>
          )}

          {recipes.length > 0 && (
            <div className="mt-6">
              <Pagination
                currentPage={currentPage}
                totalPages={totalPages}
                onPageChange={handlePageChange}
              />
            </div>
          )}
        </>
      )}
    </div>
  );
};

export default DownloadedRecipesPage;<|MERGE_RESOLUTION|>--- conflicted
+++ resolved
@@ -152,8 +152,7 @@
               {recipes.map((recipe) => (
                 <div key={recipe.id} className="relative group">
                   <RecipeCard recipe={recipe} />
-<<<<<<< HEAD
-                  {deleteConfirmation?.id !== null && deleteConfirmation?.id === recipe.id ? (
+                  {deleteConfirmation.id === recipe.id ? (
                     <div className="absolute top-2 left-1/2 -translate-x-1/2 bg-red-100 border border-red-300 rounded-lg p-2 z-10 shadow-lg">
                       <div className="flex items-center space-x-2">
                         <p className="text-red-700 text-sm">Delete?</p>
@@ -179,17 +178,6 @@
                       <Trash2 size={16} />
                     </button>
                   )}
-=======
-                  <button
-                    onMouseDown={openDeleteConfirmation(recipe.id)}
-                    className="absolute top-2 left-1/2 -translate-x-1/2 bg-red-500 text-white rounded-full p-1 opacity-0 group-hover:opacity-100 will-change-opacity transition-opacity duration-150 ease-in-out hover:bg-red-600 focus:outline-none focus:ring-2 focus:ring-red-400"
-                  >
-                    <svg xmlns="http://www.w3.org/2000/svg" width="16" height="16" viewBox="0 0 24 24" fill="none" stroke="currentColor" strokeWidth="2" strokeLinecap="round" strokeLinejoin="round">
-                      <polyline points="3 6 5 6 21 6"></polyline>
-                      <path d="M19 6v14a2 2 0 0 1-2 2H7a2 2 0 0 1-2-2V6m3 0V4a2 2 0 0 1 2-2h4a2 2 0 0 1 2 2v2"></path>
-                    </svg>
-                  </button>
->>>>>>> 3458824a
                 </div>
               ))}
             </div>
