--- conflicted
+++ resolved
@@ -421,7 +421,10 @@
               <ReviewSection recipeId={id} />
             </div>
 
-<<<<<<< HEAD
+            {/*Decription Editting  */}
+            <div className="mt-8">
+              <RecipeEdit recipe={recipe} />
+            </div>
           {/* Recipe Tags */}
           {recipe.tags && recipe.tags.length > 0 && (
             <div className="bg-white p-6 rounded-2xl shadow-sm dark:bg-gray-700">
@@ -437,28 +440,6 @@
                     {tag}
                   </span>
                 ))}
-=======
-            {/*Decription Editting  */}
-            <div className="mt-8">
-              <RecipeEdit recipe={recipe} />
-            </div>
-            {/* Recipe Tags */}
-            {recipe.tags && recipe.tags.length > 0 && (
-              <div className="bg-white p-6 rounded-2xl shadow-sm">
-                <h2 className="text-2xl font-semibold text-gray-900 mb-4">
-                  Tags
-                </h2>
-                <div className="flex flex-wrap gap-2">
-                  {recipe.tags.map((tag, index) => (
-                    <span
-                      key={index}
-                      className="inline-flex items-center px-4 py-2 rounded-full text-sm font-medium bg-teal-50 text-teal-700 hover:bg-teal-100 transition-colors cursor-pointer"
-                    >
-                      #{tag}
-                    </span>
-                  ))}
-                </div>
->>>>>>> 20fc7e63
               </div>
             </div>
           )}
