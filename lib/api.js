--- conflicted
+++ resolved
@@ -227,27 +227,6 @@
   }
 }
 
-<<<<<<< HEAD
-// Endpoint base URL
-const BASE_URL = "http://localhost:3000/api";
-
-/**
- * Fetches the list of favorite recipes
- * @returns {Promise<Array>} - Array of favorite recipe objects
- */
-export async function getFavorites() {
-  try {
-    const response = await fetch(`${BASE_URL}/favorites`);
-    
-    if (!response.ok) {
-      throw new Error(`Failed to fetch favorites: ${response.status} ${response.statusText}`);
-    }
-
-    const favorites = await response.json();
-    return Array.isArray(favorites) ? favorites : [];
-  } catch (error) {
-    console.error("Error fetching favorites:", error);
-=======
 /**
  * Fetches reviews for a specific recipe
  */
@@ -272,36 +251,11 @@
     return reviews;
   } catch (error) {
     console.error("Error fetching reviews:", error);
->>>>>>> cad6550e
-    return [];
-  }
-}
-
-/**
-<<<<<<< HEAD
- * Adds a recipe to favorites
- * @param {string} recipeId - The ID of the recipe to add to favorites
- * @returns {Promise<Object>} - The added favorite recipe object
- * @throws {Error} When the API request fails
- */
-export async function addFavorite(recipeId) {
-  try {
-    const response = await fetch(`${BASE_URL}/favorites`, {
-      method: "POST",
-      headers: {
-        "Content-Type": "application/json"
-      },
-      body: JSON.stringify({ recipeId })
-    });
-
-    if (!response.ok) {
-      throw new Error(`Failed to add favorite: ${response.status} ${response.statusText}`);
-    }
-
-    return await response.json();
-  } catch (error) {
-    console.error("Error adding favorite:", error);
-=======
+    return [];
+  }
+}
+
+/**
  * Adds a new review to a recipe
  */
 export async function addReview(recipeId, review) {
@@ -323,32 +277,11 @@
     return await response.json();
   } catch (error) {
     console.error("Error adding review:", error);
->>>>>>> cad6550e
-    throw error;
-  }
-}
-
-/**
-<<<<<<< HEAD
- * Removes a recipe from favorites
- * @param {string} recipeId - The ID of the recipe to remove from favorites
- * @returns {Promise<Object>} - The removed favorite recipe object or an acknowledgment
- * @throws {Error} When the API request fails
- */
-export async function removeFavorite(recipeId) {
-  try {
-    const response = await fetch(`${BASE_URL}/favorites/${recipeId}`, {
-      method: "DELETE"
-    });
-
-    if (!response.ok) {
-      throw new Error(`Failed to remove favorite: ${response.status} ${response.statusText}`);
-    }
-
-    return await response.json();
-  } catch (error) {
-    console.error("Error removing favorite:", error);
-=======
+    throw error;
+  }
+}
+
+/**
  * Updates an existing review
  */
 export async function updateReview(recipeId, reviewId, review) {
@@ -394,7 +327,80 @@
     return await response.json();
   } catch (error) {
     console.error("Error deleting review:", error);
->>>>>>> cad6550e
+    throw error;
+  }
+}
+
+
+// Endpoint base URL
+const BASE_URL = "http://localhost:3000/api";
+
+/**
+ * Fetches the list of favorite recipes
+ * @returns {Promise<Array>} - Array of favorite recipe objects
+ */
+export async function getFavorites() {
+  try {
+    const response = await fetch(`${BASE_URL}/favorites`);
+    
+    if (!response.ok) {
+      throw new Error(`Failed to fetch favorites: ${response.status} ${response.statusText}`);
+    }
+
+    const favorites = await response.json();
+    return Array.isArray(favorites) ? favorites : [];
+  } catch (error) {
+    console.error("Error fetching favorites:", error);
+    return [];
+  }
+}
+
+/**
+ * Adds a recipe to favorites
+ * @param {string} recipeId - The ID of the recipe to add to favorites
+ * @returns {Promise<Object>} - The added favorite recipe object
+ * @throws {Error} When the API request fails
+ */
+export async function addFavorite(recipeId) {
+  try {
+    const response = await fetch(`${BASE_URL}/favorites`, {
+      method: "POST",
+      headers: {
+        "Content-Type": "application/json"
+      },
+      body: JSON.stringify({ recipeId })
+    });
+
+    if (!response.ok) {
+      throw new Error(`Failed to add favorite: ${response.status} ${response.statusText}`);
+    }
+
+    return await response.json();
+  } catch (error) {
+    console.error("Error adding favorite:", error);
+    throw error;
+  }
+}
+
+/**
+ * Removes a recipe from favorites
+ * @param {string} recipeId - The ID of the recipe to remove from favorites
+ * @returns {Promise<Object>} - The removed favorite recipe object or an acknowledgment
+ * @throws {Error} When the API request fails
+ */
+export async function removeFavorite(recipeId) {
+  try {
+    const response = await fetch(`${BASE_URL}/favorites/${recipeId}`, {
+      method: "DELETE"
+    });
+
+    if (!response.ok) {
+      throw new Error(`Failed to remove favorite: ${response.status} ${response.statusText}`);
+    }
+
+    return await response.json();
+  } catch (error) {
+    console.error("Error removing favorite:", error);
     throw error;
   }
 }