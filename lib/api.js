// Simple in-memory cache implementation
const cache = {
  recipes: new Map(),
  categories: null,
  recipesList: new Map(),
  timeouts: new Map(),
};

// Cache configuration
const CACHE_DURATION = 5 * 60 * 1000; // 5 minutes in milliseconds

/**
 * Generates a cache key for recipes list based on all query parameters
 * @param {Object} params - Query parameters
 * @returns {string} Cache key
 */
const CACHE_KEY_RECIPES_LIST = (params) => {
<<<<<<< HEAD
  const { page, limit,search } = params;
  return `{recipes_${page}_${limit}|| ""}_${search || ""}`;
=======
  const { page, limit, search, tags, matchType } = params;
  // Sort tags to ensure consistent cache keys regardless of tag order
  const tagsKey = tags ? [...tags].sort().join(',') : '';
  return `recipes_${page}_${limit}_${search || ""}_tags(${tagsKey})_match(${matchType || "all"})`;
>>>>>>> 06dff592
};

/**
 * Clears cache entry after specified duration
 * @param {string} key - Cache key to clear
 * @param {string} type - Cache type ('recipes' or 'recipesList')
 */
function setCacheTimeout(key, type) {
  // Clear any existing timeout
  if (cache.timeouts.has(key)) {
    clearTimeout(cache.timeouts.get(key));
  }

  // Set new timeout
  const timeout = setTimeout(() => {
    if (type === "recipes") {
      cache.recipes.delete(key);
    } else if (type === "recipesList") {
      cache.recipesList.delete(key);
    }
    cache.timeouts.delete(key);
  }, CACHE_DURATION);

  cache.timeouts.set(key, timeout);
}

/**
 * Fetches a single recipe by ID
 * @param {string} id - Recipe ID
 * @returns {Promise<Object>} - Recipe object
 */
export async function getRecipeById(id) {
  if (!id) {
    throw new Error("Recipe ID is required");
  }

  // Check cache first
  if (cache.recipes.has(id)) {
    return cache.recipes.get(id);
  }

  try {
    const response = await fetch(`http://localhost:3000/api/recipes/${id}`);

    if (!response.ok) {
      if (response.status === 404) {
        throw new Error("Recipe not found");
      }
      throw new Error("Failed to fetch recipe details");
    }

    const recipe = await response.json();

    cache.recipes.set(id, recipe);
    setCacheTimeout(id, "recipes");

    return recipe;
  } catch (error) {
    throw new Error(`Error fetching recipe: ${error.message}`);
  }
}

/**
 * Fetches recipes with pagination, filtering, sorting, and search
 * @param {number} page - Page number
 * @param {number} limit - Number of items per page
 * @param {string} [search] - Search query
 * @param {string[]} [tags] - Array of tags to filter by
 * @param {string} [matchType] - How to match tags ('all' or 'any')
 * @returns {Promise<Object>} - Object containing recipes array and pagination info
 */
export async function getRecipes(
  page = 1, 
  limit = 20, 
  search = "", 
  tags = [], 
  matchType = "all"
) {
  const queryParams = {
    page,
    limit,
    search,
    tags,
    matchType,
  };

  const cacheKey = CACHE_KEY_RECIPES_LIST(queryParams);

  // Check cache first
  if (cache.recipesList.has(cacheKey)) {
    return cache.recipesList.get(cacheKey);
  }

  try {
    // Build URL parameters
    const params = new URLSearchParams();
    params.append("page", page.toString());
    params.append("limit", limit.toString());
    params.append("matchType", matchType);

    if (search) {
      params.append("search", search);
    }

    // Add each tag as a separate parameter
    tags.forEach(tag => params.append("tags", tag));

    const response = await fetch(`http://localhost:3000/api/recipes?${params}`);

    if (!response.ok) {
      throw new Error("Failed to fetch recipes");
    }

    const data = await response.json();

    // Store in cache
    cache.recipesList.set(cacheKey, data);
    setCacheTimeout(cacheKey, "recipesList");

    return data;
  } catch (error) {
    console.error("Error fetching recipes:", error);
    return {
      recipes: [],
      total: 0,
      totalPages: 0,
      appliedFilters: {
        tags: [],
        matchType: "all",
        search: "",
      },
    };
  }
}

/**
 * Fetches all available recipe categories
 * @returns {Promise<Array>} Array of category objects
 */
export async function getCategories() {
  // Check cache first
  if (cache.categories) {
    return cache.categories;
  }

  try {
    const response = await fetch("/api/categories");

    if (!response.ok) {
      throw new Error("Failed to fetch categories");
    }

    const categories = await response.json();

    cache.categories = categories;

    setTimeout(() => {
      cache.categories = null;
    }, CACHE_DURATION);

    return categories;
  } catch (error) {
    throw new Error(`Error fetching categories: ${error.message}`);
  }
}

/**
 * Manually clears the entire cache
 */
export function clearCache() {
  cache.recipes.clear();
  cache.recipesList.clear();
  cache.categories = null;

  // Clear all timeouts
  for (const timeout of cache.timeouts.values()) {
    clearTimeout(timeout);
  }
  cache.timeouts.clear();
}

/**
 * Manually removes a specific recipe from the cache
 * @param {string} id - Recipe ID to remove from cache
 */
export function invalidateRecipe(id) {
  cache.recipes.delete(id);
  if (cache.timeouts.has(id)) {
    clearTimeout(cache.timeouts.get(id));
    cache.timeouts.delete(id);
  }
}

/**
 * Manually removes recipes list from cache based on query parameters
 * @param {Object} params - Query parameters used to generate the cache key
 */
export function invalidateRecipesList(params) {
  const cacheKey = CACHE_KEY_RECIPES_LIST(params);
  cache.recipesList.delete(cacheKey);
  if (cache.timeouts.has(cacheKey)) {
    clearTimeout(cache.timeouts.get(cacheKey));
    cache.timeouts.delete(cacheKey);
  }
}<|MERGE_RESOLUTION|>--- conflicted
+++ resolved
@@ -15,15 +15,10 @@
  * @returns {string} Cache key
  */
 const CACHE_KEY_RECIPES_LIST = (params) => {
-<<<<<<< HEAD
-  const { page, limit,search } = params;
-  return `{recipes_${page}_${limit}|| ""}_${search || ""}`;
-=======
   const { page, limit, search, tags, matchType } = params;
   // Sort tags to ensure consistent cache keys regardless of tag order
   const tagsKey = tags ? [...tags].sort().join(',') : '';
   return `recipes_${page}_${limit}_${search || ""}_tags(${tagsKey})_match(${matchType || "all"})`;
->>>>>>> 06dff592
 };
 
 /**
