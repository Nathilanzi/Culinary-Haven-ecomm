<<<<<<< HEAD
'use client'; // Indicates this is a client-side component for Next.js App Router.

import { useEffect, useState } from "react"; // Import React hooks.
import Alert from "./Alert"; // Import the Alert component for displaying alerts.
=======
"use client";

import { useEffect, useState } from "react";
import Alert from "./Alert";
>>>>>>> 155a00de

/**
 * OnlineStatus Component
 * - Monitors the user's online/offline status using the browser's `navigator.onLine` API.
 * - Displays an alert message indicating the user's current network status.
 * - Provides troubleshooting tips if the user is offline.
 */
export default function OnlineStatus() {
  // State to track the user's online status (true if online, false if offline).
  const [isOnline, setIsOnline] = useState(navigator.onLine);

  // State to manage the alert's properties (message, type, visibility).
  const [alert, setAlert] = useState({
    message: "", // Alert message text.
    type: "",    // Alert type (e.g., "success", "error").
    show: false, // Visibility of the alert.
  });

  useEffect(() => {
    /**
     * Updates the online status and displays an alert based on the user's connection.
     */
    const updateOnlineStatus = () => {
<<<<<<< HEAD
      const onlineStatus = navigator.onLine; // Get the current online status.
      setIsOnline(onlineStatus); // Update the state.

      // Update the alert with an appropriate message and type.
      setAlert({
        message: onlineStatus
          ? "You are online" // Message for online status.
          : "You are offline. No Internet. Try:", // Message for offline status.
        type: onlineStatus ? "success" : "error", // Alert type.
        show: true, // Show the alert.
      });

      // Hide the alert after 5 seconds.
=======
      const onlineStatus = navigator.onLine;
      setIsOnline(onlineStatus);

      setAlert({
        message: onlineStatus
          ? "You are online"
          : "You are offline. No Internet. Try:",
        type: onlineStatus ? "success" : "error",
        show: true,
      });

>>>>>>> 155a00de
      setTimeout(() => {
        setAlert((prevAlert) => ({ ...prevAlert, show: false }));
      }, 5000);
    };

    // Add event listeners to detect online and offline status changes.
    window.addEventListener("online", updateOnlineStatus);
    window.addEventListener("offline", updateOnlineStatus);

<<<<<<< HEAD
    // Hide the initial alert after 5 seconds.
=======
>>>>>>> 155a00de
    const initialTimeout = setTimeout(() => {
      setAlert((prevAlert) => ({ ...prevAlert, show: false }));
    }, 5000);

    // Cleanup function to remove event listeners and clear timeout on component unmount.
    return () => {
      window.removeEventListener("online", updateOnlineStatus);
      window.removeEventListener("offline", updateOnlineStatus);
<<<<<<< HEAD
      clearTimeout(initialTimeout); // Clear the timeout.
=======
      clearTimeout(initialTimeout);
>>>>>>> 155a00de
    };
  }, []); // Empty dependency array ensures this effect runs only once on mount.

  return (
    <div>
      {/* Conditionally render the Alert component if the alert is visible. */}
      {alert.show && (
        <Alert
          message={alert.message} // Pass the alert message.
          type={alert.type}       // Pass the alert type (success/error).
          isVisible={alert.show}  // Pass the visibility state.
          onClose={() => setAlert({ ...alert, show: false })} // Hide the alert on close.
        />
      )}

      {/* Display troubleshooting tips if offline and the alert is visible. */}
      {!isOnline && alert.show && (
        <div className="mt-2 text-sm">
          <ul>
            <li>Checking the network cables, modem, and router</li>
            <li>Reconnecting to Wi-Fi</li>
            <li>Running Windows Network Diagnostics</li>
          </ul>
        </div>
      )}
    </div>
  );
}<|MERGE_RESOLUTION|>--- conflicted
+++ resolved
@@ -1,21 +1,8 @@
-<<<<<<< HEAD
 'use client'; // Indicates this is a client-side component for Next.js App Router.
 
-import { useEffect, useState } from "react"; // Import React hooks.
-import Alert from "./Alert"; // Import the Alert component for displaying alerts.
-=======
-"use client";
+import { useEffect, useState } from "react";
+import Alert from "./Alert"; 
 
-import { useEffect, useState } from "react";
-import Alert from "./Alert";
->>>>>>> 155a00de
-
-/**
- * OnlineStatus Component
- * - Monitors the user's online/offline status using the browser's `navigator.onLine` API.
- * - Displays an alert message indicating the user's current network status.
- * - Provides troubleshooting tips if the user is offline.
- */
 export default function OnlineStatus() {
   // State to track the user's online status (true if online, false if offline).
   const [isOnline, setIsOnline] = useState(navigator.onLine);
@@ -32,33 +19,17 @@
      * Updates the online status and displays an alert based on the user's connection.
      */
     const updateOnlineStatus = () => {
-<<<<<<< HEAD
-      const onlineStatus = navigator.onLine; // Get the current online status.
-      setIsOnline(onlineStatus); // Update the state.
-
-      // Update the alert with an appropriate message and type.
-      setAlert({
-        message: onlineStatus
-          ? "You are online" // Message for online status.
-          : "You are offline. No Internet. Try:", // Message for offline status.
-        type: onlineStatus ? "success" : "error", // Alert type.
-        show: true, // Show the alert.
-      });
-
-      // Hide the alert after 5 seconds.
-=======
       const onlineStatus = navigator.onLine;
       setIsOnline(onlineStatus);
 
+
       setAlert({
-        message: onlineStatus
-          ? "You are online"
-          : "You are offline. No Internet. Try:",
-        type: onlineStatus ? "success" : "error",
+        message: onlineStatus ? "You are online" : "You are offline. No Internet. Try:",
+        type: onlineStatus ? "success" : "error", 
         show: true,
       });
 
->>>>>>> 155a00de
+     
       setTimeout(() => {
         setAlert((prevAlert) => ({ ...prevAlert, show: false }));
       }, 5000);
@@ -68,10 +39,7 @@
     window.addEventListener("online", updateOnlineStatus);
     window.addEventListener("offline", updateOnlineStatus);
 
-<<<<<<< HEAD
-    // Hide the initial alert after 5 seconds.
-=======
->>>>>>> 155a00de
+    
     const initialTimeout = setTimeout(() => {
       setAlert((prevAlert) => ({ ...prevAlert, show: false }));
     }, 5000);
@@ -80,11 +48,7 @@
     return () => {
       window.removeEventListener("online", updateOnlineStatus);
       window.removeEventListener("offline", updateOnlineStatus);
-<<<<<<< HEAD
-      clearTimeout(initialTimeout); // Clear the timeout.
-=======
-      clearTimeout(initialTimeout);
->>>>>>> 155a00de
+      clearTimeout(initialTimeout); 
     };
   }, []); // Empty dependency array ensures this effect runs only once on mount.
 
