--- conflicted
+++ resolved
@@ -143,12 +143,8 @@
         }}
         className="flex-1 max-w-[220px] w-full bg-gray-200 dark:bg-gray-700 rounded-2xl animate-pulse"
       >
-<<<<<<< HEAD
+        {/* Skeleton image and text placeholders */}
         <div className="h-48 w-full bg-gray-300 dark:bg-gray-700"></div>
-=======
-        {/* Skeleton image and text placeholders */}
-        <div className="h-48 w-full bg-gray-300 dark:bg-gray-600"></div>
->>>>>>> 893bf385
         <div className="p-4">
           <div className="h-6 bg-gray-300 dark:bg-gray-600 mb-4"></div>
           <div className="flex items-center justify-between">
@@ -244,20 +240,8 @@
                   animate="animate"
                   exit="exit"
                   className="flex-1 max-w-[220px] w-full"
-                  whileHover={{
-                    scale: 1.05, // Slight scale up on hover
-                  }}
-                  transition={{
-                    type: "spring",
-                    stiffness: 300,
-                  }}
                 >
-<<<<<<< HEAD
-                  <div className="bg-white dark:bg-gray-700 rounded-2xl overflow-hidden transform transition-all duration-300 hover:scale-105">
-=======
-                  {/* Individual recipe card */}
                   <div className="bg-white dark:bg-[#1E1E1E] rounded-2xl overflow-hidden transform transition-all duration-300 hover:scale-105">
->>>>>>> 893bf385
                     <div className="relative h-48 w-full overflow-hidden">
                       <Image
                         src={recipe.images[0]}
