"use client";
import { useState, useEffect } from "react";
import { Star } from "lucide-react";

function ReviewSection({ recipeId }) {
  const [reviews, setReviews] = useState([]);
  const [reviewsVisible, setReviewsVisible] = useState(false);
<<<<<<< HEAD
  const [newReview, setNewReview] = useState({ rating: 0, comment: '', username: '' });
=======
  const [newReview, setNewReview] = useState({ rating: 0, comment: "", username: "" });
>>>>>>> 75c2b550
  const [submittingReview, setSubmittingReview] = useState(false);
  const [error, setError] = useState(null);
  const [hover, setHover] = useState(0);
  const [editingReviewId, setEditingReviewId] = useState(null); // Track the review being edited

  // Fetch reviews
  useEffect(() => {
    const fetchReviews = async () => {
      try {
        const response = await fetch(`/api/recipes/${recipeId}/reviews`);
        if (!response.ok) {
          throw new Error("Failed to fetch reviews");
        }
        const data = await response.json();
        setReviews(data.reviews || []);
      } catch (error) {
        console.error("Error fetching reviews:", error);
        setError("Failed to load reviews");
      }
    };

    if (reviewsVisible) {
      fetchReviews();
    }
  }, [recipeId, reviewsVisible]);

  // Add or update review
  const handleAddOrUpdateReview = async () => {
    try {
      setError(null);
      setSubmittingReview(true);

      if (newReview.rating === 0 || !newReview.username) {
        throw new Error("Please select a rating and enter your username");
      }

      const method = editingReviewId ? "PUT" : "POST";
      const endpoint = editingReviewId
        ? `/api/recipes/${recipeId}/reviews`
        : `/api/recipes/${recipeId}/reviews`;

      const response = await fetch(endpoint, {
        method,
        headers: {
          "Content-Type": "application/json",
        },
        body: JSON.stringify({
          reviewId: editingReviewId,
          rating: newReview.rating,
          comment: newReview.comment,
          username: newReview.username,
        }),
      });

      if (!response.ok) {
        const errorData = await response.json();
        throw new Error(errorData.error || "Failed to submit review");
      }

      const data = await response.json();

      if (editingReviewId) {
        setReviews(reviews.map((review) =>
          review._id === editingReviewId ? { ...review, ...newReview } : review
        ));
      } else {
        setReviews((prevReviews) => [data.review, ...prevReviews]);
      }

      // Reset form and editing state
      setNewReview({ rating: 0, comment: "", username: "" });
      setEditingReviewId(null);
    } catch (error) {
      console.error("Failed to submit review:", error);
      setError(error.message);
    } finally {
      setSubmittingReview(false);
    }
  };

  // Delete review
  const handleDeleteReview = async (reviewId) => {
    try {
      const response = await fetch(`/api/recipes/${recipeId}/reviews?reviewId=${reviewId}`, {
        method: "DELETE",
      });
      if (!response.ok) {
        throw new Error("Failed to delete review");
      }
      setReviews(reviews.filter((review) => review._id !== reviewId));
    } catch (error) {
      console.error("Error deleting review:", error);
      setError("Failed to delete review");
    }
  };

  // Set review for editing
  const loadReviewForEditing = (review) => {
    setNewReview({ rating: review.rating, comment: review.comment, username: review.username });
    setEditingReviewId(review._id);
  };

  return (
    <div className="mt-8">
      <button
        onClick={() => setReviewsVisible(!reviewsVisible)}
        className="mb-4 bg-teal-600 text-white font-bold py-2 px-4 rounded hover:bg-teal-700 transition-colors"
      >
        {reviewsVisible ? "Hide Reviews" : "Show Reviews"}
      </button>

      {reviewsVisible && (
        <>
<<<<<<< HEAD
          {/* Display reviews */}
          <div className="mt-4 bg-gray-200 p-4 rounded-lg">
            {reviews.map((review) => (
              <div
                key={review.id}
                className="bg-gray-100 p-4 rounded-md mb-4 shadow-md"
              >
                <div className="flex items-center mb-2">
                  <p className="font-bold text-gray-900">{review.username}</p>
                  <span className="ml-auto text-yellow-400">
                    {Array(Math.round(review.rating)).fill('★').join('')}
                  </span>
                </div>
                <p className="text-gray-700">{review.comment}</p>
                <p className="text-gray-500 text-sm mt-2">{new Date(review.date).toLocaleDateString()}</p>
              </div>
            ))}
          </div>
=======
          {error && (
            <div className="mb-4 bg-red-50 border border-red-200 text-red-800 px-4 py-3 rounded relative">
              <span className="block sm:inline">{error}</span>
            </div>
          )}

          {/* Add/Edit Review Form */}
          <div className="mb-8 p-4 bg-gray-50 rounded-lg">
            <h3 className="text-lg font-semibold mb-4">
              {editingReviewId ? "Edit Your Review" : "Add a Review"}
            </h3>
>>>>>>> 75c2b550

            <div className="mb-4">
              <label className="block text-gray-700 text-sm font-bold mb-2">
                Username
              </label>
              <input
                type="text"
                value={newReview.username}
                onChange={(e) =>
                  setNewReview({ ...newReview, username: e.target.value })
                }
                className="shadow appearance-none border rounded w-full py-2 px-3 text-gray-700 leading-tight focus:outline-none focus:ring-2 focus:ring-teal-500"
                placeholder="Your name"
              />
            </div>

            <div className="mb-4">
              <label className="block text-gray-700 text-sm font-bold mb-2">
                Rating
              </label>
              <div className="flex gap-1">
                {[1, 2, 3, 4, 5].map((star) => (
                  <button
                    key={star}
                    type="button"
                    onClick={() => setNewReview({ ...newReview, rating: star })}
                    onMouseEnter={() => setHover(star)}
                    onMouseLeave={() => setHover(0)}
                    className="focus:outline-none"
                  >
                    <Star
                      className={`w-6 h-6 ${
                        star <= (hover || newReview.rating)
                          ? "fill-yellow-400 text-yellow-400"
                          : "text-gray-300"
                      }`}
                    />
                  </button>
                ))}
              </div>
            </div>

            <div className="mb-4">
              <label className="block text-gray-700 text-sm font-bold mb-2">
                Comment
              </label>
              <textarea
                value={newReview.comment}
                onChange={(e) =>
                  setNewReview({ ...newReview, comment: e.target.value })
                }
                className="shadow appearance-none border rounded w-full py-2 px-3 text-gray-700 leading-tight focus:outline-none focus:ring-2 focus:ring-teal-500 h-32"
                placeholder="Share your thoughts about this recipe..."
              />
            </div>

            <button
              onClick={handleAddOrUpdateReview}
              disabled={submittingReview || newReview.rating === 0}
              className="bg-teal-600 text-white font-bold py-2 px-4 rounded hover:bg-teal-700 transition-colors disabled:opacity-50 disabled:cursor-not-allowed"
            >
              {submittingReview ? "Submitting..." : editingReviewId ? "Update Review" : "Submit Review"}
            </button>
          </div>

          {/* Display Reviews */}
          <div className="space-y-4">
            {reviews.map((review) => (
              <div
                key={review._id}
                className="border rounded-lg p-4 bg-white shadow-sm"
              >
                <div className="flex items-center gap-2 mb-2">
                  <strong>{review.username}</strong>
                  <div className="flex gap-1">
                    {Array.from({ length: 5 }).map((_, index) => (
                      <Star
                        key={index}
                        className={`w-5 h-5 ${
                          index < review.rating
                            ? "fill-yellow-400 text-yellow-400"
                            : "text-gray-300"
                        }`}
                      />
                    ))}
                  </div>
                </div>

                {review.comment && (
                  <p className="text-gray-700 mt-2">{review.comment}</p>
                )}

                <p className="text-sm text-gray-500 mt-2">
                  {new Date(review.createdAt).toLocaleDateString()}
                </p>

                <button
                  onClick={() => handleDeleteReview(review._id)}
                  className="text-red-500 hover:underline text-sm"
                >
                  Delete
                </button>
                <button
                  onClick={() => loadReviewForEditing(review)}
                  className="text-blue-500 hover:underline text-sm ml-4"
                >
                  Update
                </button>
              </div>
            ))}

            {reviews.length === 0 && (
              <p className="text-center text-gray-500 py-4">
                No reviews yet. Be the first to review this recipe!
              </p>
            )}
          </div>
        </>
      )}
    </div>
  );
}

export default ReviewSection;<|MERGE_RESOLUTION|>--- conflicted
+++ resolved
@@ -5,11 +5,7 @@
 function ReviewSection({ recipeId }) {
   const [reviews, setReviews] = useState([]);
   const [reviewsVisible, setReviewsVisible] = useState(false);
-<<<<<<< HEAD
-  const [newReview, setNewReview] = useState({ rating: 0, comment: '', username: '' });
-=======
   const [newReview, setNewReview] = useState({ rating: 0, comment: "", username: "" });
->>>>>>> 75c2b550
   const [submittingReview, setSubmittingReview] = useState(false);
   const [error, setError] = useState(null);
   const [hover, setHover] = useState(0);
@@ -123,26 +119,6 @@
 
       {reviewsVisible && (
         <>
-<<<<<<< HEAD
-          {/* Display reviews */}
-          <div className="mt-4 bg-gray-200 p-4 rounded-lg">
-            {reviews.map((review) => (
-              <div
-                key={review.id}
-                className="bg-gray-100 p-4 rounded-md mb-4 shadow-md"
-              >
-                <div className="flex items-center mb-2">
-                  <p className="font-bold text-gray-900">{review.username}</p>
-                  <span className="ml-auto text-yellow-400">
-                    {Array(Math.round(review.rating)).fill('★').join('')}
-                  </span>
-                </div>
-                <p className="text-gray-700">{review.comment}</p>
-                <p className="text-gray-500 text-sm mt-2">{new Date(review.date).toLocaleDateString()}</p>
-              </div>
-            ))}
-          </div>
-=======
           {error && (
             <div className="mb-4 bg-red-50 border border-red-200 text-red-800 px-4 py-3 rounded relative">
               <span className="block sm:inline">{error}</span>
@@ -154,7 +130,6 @@
             <h3 className="text-lg font-semibold mb-4">
               {editingReviewId ? "Edit Your Review" : "Add a Review"}
             </h3>
->>>>>>> 75c2b550
 
             <div className="mb-4">
               <label className="block text-gray-700 text-sm font-bold mb-2">
