--- conflicted
+++ resolved
@@ -1,5 +1,3 @@
-<<<<<<< HEAD
-=======
 "use client";
 
 import { useState, useRef } from "react";
@@ -182,5 +180,4 @@
       )}
     </div>
   );
-}
->>>>>>> 76f48d7c
+}