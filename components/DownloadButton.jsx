"use client";

import { DownloadIcon, CheckIcon } from "lucide-react";
import { useState, useEffect } from "react";

/**
 * Represents a recipe object with download and version information.
 * @typedef {Object} Recipe
 * @property {string} id - Unique identifier for the recipe
 * @property {string} [version] - Version of the recipe
 * @property {string} [downloadedAt] - Timestamp of download
 */

/**
 * A button component for downloading and saving recipes to local storage
 * @component
 * @param {Object} props - Component properties
 * @param {Recipe} props.recipe - The recipe to be downloaded
 * @param {function} [props.onAlert] - Optional callback to show alert in parent component
 * @returns {JSX.Element|null} Download button or null if no recipe is provided
 */
export default function DownloadButton({ recipe, onAlert }) {
  /**
   * Tracks whether the recipe has been downloaded
   * @type {[boolean, function]}
   */
  const [isDownloaded, setIsDownloaded] = useState(false);

  /**
   * Tracks the syncing state during download process
   * @type {[boolean, function]}
   */
  const [isSyncing, setIsSyncing] = useState(false);

  /**
   * Check for existing downloaded recipes on component mount
   */
  useEffect(() => {
    if (recipe) {
      const downloadedRecipes = JSON.parse(
        localStorage.getItem("downloadedRecipes") || "[]"
      )
        .map((r) => (typeof r === "string" ? JSON.parse(r) : r)) // Parse strings into objects if needed
        .filter((r) => r && r.id); // Ensure each object is valid and has an `id`
  
      const existingRecipe = downloadedRecipes.find(
        (savedRecipe) => savedRecipe.id === recipe.id
      );
  
      setIsDownloaded(!!existingRecipe);
    }
  }, [recipe]);

  /**
   * Handles the recipe download process
   * - Validates recipe data
   * - Manages local storage of downloaded recipes
   * - Provides user feedback via alerts
   * @async
   */
  const handleDownload = async () => {
<<<<<<< HEAD
    if (!recipe || !recipe.id) {
      toast.error("Invalid recipe data");
=======
    // Early validation check
    if (!recipe) {
      onAlert &&
        onAlert({
          message: "No recipe data available",
          type: "error",
        });
>>>>>>> 1fff57a9
      return;
    }
  
    setIsSyncing(true);
  
    try {
      const recipeToSave = {
        ...recipe,
        id: recipe.id,
        downloadedAt: new Date().toISOString(),
        version: recipe.version || "1.0",
      };
  
      const downloadedRecipes = JSON.parse(
        localStorage.getItem("downloadedRecipes") || "[]"
      )
        .map((r) => (typeof r === "string" ? JSON.parse(r) : r))
        .filter((r) => r && r.id); // Filter out invalid entries
  
      const existingRecipeIndex = downloadedRecipes.findIndex(
        (savedRecipe) => savedRecipe.id === recipeToSave.id
      );
  
      if (existingRecipeIndex !== -1) {
        if (
          downloadedRecipes[existingRecipeIndex].version !== recipeToSave.version
        ) {
          downloadedRecipes[existingRecipeIndex] = recipeToSave;
<<<<<<< HEAD
          toast.info("Recipe updated to the latest version.");
        } else {
          toast.warning("Recipe already downloaded.");
=======
          onAlert &&
            onAlert({
              message: "Recipe updated to latest version",
              type: "info",
            });
        } else {
          onAlert &&
            onAlert({
              message: "Recipe already saved!",
              type: "warning",
            });
>>>>>>> 1fff57a9
          setIsSyncing(false);
          return;
        }
      } else {
        downloadedRecipes.push(recipeToSave);
<<<<<<< HEAD
        toast.success("Recipe downloaded successfully!");
=======
        onAlert &&
          onAlert({
            message: "Recipe saved successfully!",
            type: "success",
          });
>>>>>>> 1fff57a9
      }
  
      localStorage.setItem(
        "downloadedRecipes",
        JSON.stringify(downloadedRecipes)
      );
  
      setIsDownloaded(true);
      window.dispatchEvent(new Event("recipesDownloaded"));
    } catch (error) {
      console.error("Error saving recipe:", error);
<<<<<<< HEAD
      toast.error("Failed to save recipe.");
=======
      onAlert &&
        onAlert({
          message: "Failed to save recipe. Please try again.",
          type: "error",
        });
>>>>>>> 1fff57a9
    } finally {
      setIsSyncing(false);
    }
  };
  

  // Don't render if no recipe is provided
  if (!recipe) return null;

  return (
    <button
      onClick={handleDownload}
      className="relative bg-[#f5f5dcb2] hover:bg-[#F5F5DC] rounded-full p-2 shadow-md hover:shadow-lg transition-all duration-300 ease-in-out group"
      disabled={isSyncing}
      title={isDownloaded ? "Recipe Downloaded" : "Download Recipe"}
    >
      {isSyncing ? (
        <CheckIcon className="w-6 h-6 text-teal-600 animate-pulse" />
      ) : (
        <DownloadIcon className="w-6 h-6 text-[#DB8C28] group-hover:text-[#0C3B2E] dark:text-teal-700 dark:group-hover:text-teal-500 transition-colors" />
      )}
      {isDownloaded && (
        <span className="absolute -top-1 -right-1 w-3 h-3 bg-teal-800 rounded-full animate-ping"></span>
      )}
    </button>
  );
}<|MERGE_RESOLUTION|>--- conflicted
+++ resolved
@@ -59,18 +59,9 @@
    * @async
    */
   const handleDownload = async () => {
-<<<<<<< HEAD
-    if (!recipe || !recipe.id) {
-      toast.error("Invalid recipe data");
-=======
     // Early validation check
     if (!recipe) {
-      onAlert &&
-        onAlert({
-          message: "No recipe data available",
-          type: "error",
-        });
->>>>>>> 1fff57a9
+      toast.error("No recipe data available");
       return;
     }
   
@@ -99,37 +90,15 @@
           downloadedRecipes[existingRecipeIndex].version !== recipeToSave.version
         ) {
           downloadedRecipes[existingRecipeIndex] = recipeToSave;
-<<<<<<< HEAD
-          toast.info("Recipe updated to the latest version.");
+          toast.info("Recipe updated to latest version");
         } else {
-          toast.warning("Recipe already downloaded.");
-=======
-          onAlert &&
-            onAlert({
-              message: "Recipe updated to latest version",
-              type: "info",
-            });
-        } else {
-          onAlert &&
-            onAlert({
-              message: "Recipe already saved!",
-              type: "warning",
-            });
->>>>>>> 1fff57a9
+          toast.warning("Recipe already saved!");
           setIsSyncing(false);
           return;
         }
       } else {
         downloadedRecipes.push(recipeToSave);
-<<<<<<< HEAD
-        toast.success("Recipe downloaded successfully!");
-=======
-        onAlert &&
-          onAlert({
-            message: "Recipe saved successfully!",
-            type: "success",
-          });
->>>>>>> 1fff57a9
+        toast.success("Recipe saved successfully!");
       }
   
       localStorage.setItem(
@@ -141,15 +110,7 @@
       window.dispatchEvent(new Event("recipesDownloaded"));
     } catch (error) {
       console.error("Error saving recipe:", error);
-<<<<<<< HEAD
-      toast.error("Failed to save recipe.");
-=======
-      onAlert &&
-        onAlert({
-          message: "Failed to save recipe. Please try again.",
-          type: "error",
-        });
->>>>>>> 1fff57a9
+      toast.error("Failed to save recipe. Please try again.");
     } finally {
       setIsSyncing(false);
     }
