import RecipeCard from "./RecipeCard";

export default function RecipeGrid({ recipes }) {
  return (
<<<<<<< HEAD
    <div className="max-w-7xl mx-auto my-8 px-4 sm:px-6 lg:px-8">
      <div className="grid grid-cols-1 sm:grid-cols-2 lg:grid-cols-3 xl:grid-cols-4 gap-8">
        {recipes.map((recipe) => (
          <RecipeCard key={recipe._id} recipe={recipe} />
        ))}
      </div>
      <div> 
        {recipes.length > 0 ? (
          <div className="my-8">
            <Pagination
              currentPage={currentPageFromURL}
              totalPages={totalPages}
            />
          </div>
        ) : (
          <div className="text-center py-12">
            <p className="text-gray-500">No recipes found.</p>
          </div>
        )}
      </div>
=======
    <div className="grid grid-cols-1 sm:grid-cols-2 md:grid-cols-3 lg:grid-cols-4 gap-4 sm:gap-6">
      {recipes.map((recipe) => (
        <RecipeCard key={recipe._id} recipe={recipe} />
      ))}
>>>>>>> f4bb8be3
    </div>
  );
}<|MERGE_RESOLUTION|>--- conflicted
+++ resolved
@@ -2,33 +2,10 @@
 
 export default function RecipeGrid({ recipes }) {
   return (
-<<<<<<< HEAD
-    <div className="max-w-7xl mx-auto my-8 px-4 sm:px-6 lg:px-8">
-      <div className="grid grid-cols-1 sm:grid-cols-2 lg:grid-cols-3 xl:grid-cols-4 gap-8">
-        {recipes.map((recipe) => (
-          <RecipeCard key={recipe._id} recipe={recipe} />
-        ))}
-      </div>
-      <div> 
-        {recipes.length > 0 ? (
-          <div className="my-8">
-            <Pagination
-              currentPage={currentPageFromURL}
-              totalPages={totalPages}
-            />
-          </div>
-        ) : (
-          <div className="text-center py-12">
-            <p className="text-gray-500">No recipes found.</p>
-          </div>
-        )}
-      </div>
-=======
     <div className="grid grid-cols-1 sm:grid-cols-2 md:grid-cols-3 lg:grid-cols-4 gap-4 sm:gap-6">
       {recipes.map((recipe) => (
         <RecipeCard key={recipe._id} recipe={recipe} />
       ))}
->>>>>>> f4bb8be3
     </div>
   );
 }