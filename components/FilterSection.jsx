--- conflicted
+++ resolved
@@ -2,13 +2,7 @@
 
 import { useRouter, useSearchParams, usePathname } from "next/navigation";
 import { useState, useEffect, useMemo } from "react";
-<<<<<<< HEAD
-import CategoryFilter from "@/components/CategoryFilter";
-import SortOrder from "@/components/SortOrder";
-import TagFilter from "@/components/TagFilter";
-=======
 import AdvancedFilter from "@/components/AdvancedFilters";
->>>>>>> 76f48d7c
 import NumberOfStepsFilter from "@/components/NumberOfStepsFilter";
 import IngredientsFilter from "@/components/IngredientsFilter";
 import CategoryFilter from "@/components/CategoryFilter";
@@ -88,13 +82,7 @@
   }, [category, sortBy, order, search, numberOfSteps]);
 
   const isFilterActive = useMemo(() => {
-<<<<<<< HEAD
-    const hasTagFilters =
-=======
-    if (!searchParams) return false;
-
     const hasAdvancedFilters =
->>>>>>> 76f48d7c
       searchParams.has("tags[]") || searchParams.has("tagMatchType");
     const hasIngredientFilters =
       searchParams.has("ingredients[]") || searchParams.has("ingredientMatchType");
@@ -105,11 +93,7 @@
       sortBy !== initialSort ||
       order !== initialOrder ||
       numberOfSteps !== "" ||
-<<<<<<< HEAD
-      hasTagFilters,
-=======
-      hasAdvancedFilters ||
->>>>>>> 76f48d7c
+      hasAdvancedFilters,
       hasIngredientFilters
     );
   }, [category, search, sortBy, order, numberOfSteps, searchParams, initialCategory, initialSort, initialOrder]);
