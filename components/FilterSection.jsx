--- conflicted
+++ resolved
@@ -4,7 +4,7 @@
 import { useState, useEffect, useMemo } from "react";
 import AdvancedFilter from "@/components/AdvancedFilters";
 import NumberOfStepsFilter from "@/components/NumberOfStepsFilter";
-import IngredientsFilter from "@/components/IngredientsFilter"; // Adjusted import path
+import IngredientsFilter from "@/components/IngredientsFilter";
 
 // Define default values as constants
 const DEFAULT_VALUES = {
@@ -28,13 +28,11 @@
   const pathname = usePathname();
   const searchParams = useSearchParams();
 
-  const [filters, setFilters] = useState({
-    category: initialCategory,
-    sortBy: initialSort,
-    order: initialOrder,
-    search: DEFAULT_VALUES.search,
-    numberOfSteps: DEFAULT_VALUES.numberOfSteps,
-  });
+  const [category, setCategory] = useState(initialCategory);
+  const [sortBy, setSortBy] = useState(initialSort);
+  const [order, setOrder] = useState(initialOrder);
+  const [search, setSearch] = useState("");
+  const [numberOfSteps, setNumberOfSteps] = useState("");
 
   const updateUrl = (newParams) => {
     const params = new URLSearchParams(searchParams.toString());
@@ -59,18 +57,6 @@
   };
 
   useEffect(() => {
-<<<<<<< HEAD
-    if (!searchParams) return;
-    
-    setFilters({
-      category: searchParams.get("category") || DEFAULT_VALUES.category,
-      sortBy: searchParams.get("sortBy") || DEFAULT_VALUES.sortBy,
-      order: searchParams.get("order") || DEFAULT_VALUES.order,
-      search: searchParams.get("search") || DEFAULT_VALUES.search,
-      numberOfSteps: searchParams.get("numberOfSteps") || DEFAULT_VALUES.numberOfSteps,
-    });
-  }, [searchParams]);
-=======
     const currentCategory = searchParams.get("category") || initialCategory;
     const currentSort = searchParams.get("sortBy") || initialSort;
     const currentOrder = searchParams.get("order") || initialOrder;
@@ -84,7 +70,6 @@
     setNumberOfSteps(currentNumberOfSteps);
   }, [searchParams, initialCategory, initialSort, initialOrder]);
 
-
   useEffect(() => {
     if (typeof window !== "undefined") {
       localStorage.setItem("category", category);
@@ -93,28 +78,15 @@
       localStorage.setItem("search", search);
       localStorage.setItem("numberOfSteps", numberOfSteps);
     }
-  }, [category, sortBy, order, search, numberOfSteps,]);
->>>>>>> ed900687
+  }, [category, sortBy, order, search, numberOfSteps]);
 
   const isFilterActive = useMemo(() => {
     if (!searchParams) return false;
 
     const hasAdvancedFilters =
-<<<<<<< HEAD
-      searchParams.has("tags[]") || 
-      (searchParams.get("tagMatchType") && searchParams.get("tagMatchType") !== DEFAULT_VALUES.tagMatchType);
-
-    return (
-      filters.category !== DEFAULT_VALUES.category ||
-      filters.search !== DEFAULT_VALUES.search ||
-      filters.sortBy !== DEFAULT_VALUES.sortBy ||
-      filters.order !== DEFAULT_VALUES.order ||
-      filters.numberOfSteps !== DEFAULT_VALUES.numberOfSteps ||
-      hasAdvancedFilters
-=======
       searchParams.has("tags[]") || searchParams.has("tagMatchType");
     const hasIngredientFilters =
-      searchParams.has("ingredients[]") || searchParams.has("ingredientMatchType")
+      searchParams.has("ingredients[]") || searchParams.has("ingredientMatchType");
 
     return (
       category !== initialCategory ||
@@ -122,30 +94,21 @@
       sortBy !== initialSort ||
       order !== initialOrder ||
       numberOfSteps !== "" ||
-      hasAdvancedFilters,
+      hasAdvancedFilters ||
       hasIngredientFilters
->>>>>>> ed900687
     );
-  }, [filters, searchParams]);
+  }, [category, search, sortBy, order, numberOfSteps, searchParams, initialCategory, initialSort, initialOrder]);
 
   const handleReset = () => {
-    // Reset all filters to default values
-    setFilters(DEFAULT_VALUES);
+    setCategory(DEFAULT_VALUES.category);
+    setSortBy(DEFAULT_VALUES.sortBy);
+    setOrder(DEFAULT_VALUES.order);
+    setSearch(DEFAULT_VALUES.search);
+    setNumberOfSteps(DEFAULT_VALUES.numberOfSteps);
     router.push(pathname);
   };
 
   return (
-<<<<<<< HEAD
-    <div className="space-y-4">
-      <div className="flex flex-wrap gap-4 items-start">
-        <NumberOfStepsFilter
-          searchParams={searchParams}
-          updateUrl={updateUrl}
-          defaultValue={DEFAULT_VALUES.numberOfSteps}
-        />
-        <AdvancedFilter
-          availableTags={availableTags}
-=======
     <div className="mt-20 space-y-4">
       <div className="flex flex-wrap justify-between gap-4 mt-10 mb-8">
         <div className="flex flex-wrap gap-4 items-start">
@@ -173,13 +136,8 @@
         <SortOrder
           currentSort={sortBy}
           currentOrder={order}
->>>>>>> ed900687
           searchParams={searchParams}
           updateUrl={updateUrl}
-          defaultValues={{
-            tags: DEFAULT_VALUES.tags,
-            tagMatchType: DEFAULT_VALUES.tagMatchType
-          }}
         />
       </div>
 
