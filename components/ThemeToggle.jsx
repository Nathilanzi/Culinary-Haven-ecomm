import { useEffect, useState } from "react";

/**
 * A component that toggles between light and dark themes for the application.
 * The user's preference is saved to localStorage and synced with the browser's
 * `prefers-color-scheme` setting.
 *
 * @component
 */
export default function ThemeToggle() {
  // State to track if dark mode is enabled
  const [isDarkMode, setIsDarkMode] = useState(false);

  /**
   * useEffect hook to load the user's theme preference on component mount.
   * - Checks for saved theme preference in localStorage.
   * - Defaults to the system's color scheme preference if no saved theme exists.
   */
  useEffect(() => {
    const savedTheme = localStorage.getItem("theme");
    const darkModePreferred =
<<<<<<< HEAD
      savedTheme === "dark" || 
      (!savedTheme && window.matchMedia("(prefers-color-scheme: dark)").matches);

=======
      savedTheme === "dark" ||
      (!savedTheme &&
        window.matchMedia("(prefers-color-scheme: dark)").matches);
>>>>>>> 155a00de
    setIsDarkMode(darkModePreferred);
    document.documentElement.classList.toggle("dark", darkModePreferred);
  }, []);

  /**
   * Toggles between light and dark themes.
   * - Updates the `isDarkMode` state.
   * - Adds or removes the `dark` class on the root HTML element.
   * - Saves the user's preference in localStorage.
   */

  // Toggle theme and save preference
  const toggleTheme = () => {
    const newTheme = !isDarkMode;
    setIsDarkMode(newTheme);
    document.documentElement.classList.toggle("dark", newTheme);
    localStorage.setItem("theme", newTheme ? "dark" : "light");
  };

  return (
    <label className="inline-flex items-center relative cursor-pointer">
      <input
        type="checkbox"
        id="toggle"
        className="peer hidden"
        checked={isDarkMode}
        onChange={toggleTheme}
      />

      <div
        className="relative w-[70px] h-[30px] bg-[#daf1de] peer-checked:bg-zinc-500 
                    rounded-full after:absolute after:content-[''] after:w-[22px] 
                    after:h-[22px] after:bg-[#0C3B2E]
                    peer-checked:after:from-zinc-900 peer-checked:after:to-zinc-900 
                    after:rounded-full after:top-[4px] after:left-[4px] peer-checked:after:left-[44px] 
                    shadow-sm duration-300 after:duration-300 after:shadow-md"
      ></div>
      <svg
        height="0"
        width="24"
        viewBox="0 0 24 24"
        className="fill-white peer-checked:opacity-60 absolute w-4 h-4 left-[7px]"
      >
        <path d="M12,17c-2.76,0-5-2.24-5-5s2.24-5,5-5,5,2.24,5,5-2.24,5-5,5ZM13,0h-2V5h2V0Zm0,19h-2v5h2v-5ZM5,11H0v2H5v-2Zm19,0h-5v2h5v-2Zm-2.81-6.78l-1.41-1.41-3.54,3.54,1.41,1.41,3.54-3.54ZM7.76,17.66l-1.41-1.41-3.54,3.54,1.41,1.41,3.54-3.54Zm0-11.31l-3.54-3.54-1.41,1.41,3.54,3.54,1.41-1.41Zm13.44,13.44l-3.54-3.54-1.41,1.41,3.54,3.54,1.41-1.41Z"></path>
      </svg>
      <svg
        height="24"
        width="24"
        viewBox="0 0 24 24"
        className="fill-black opacity-60 peer-checked:opacity-70 peer-checked:fill-white absolute w-4 h-4 right-[7px]"
      >
        <path d="M12.009,24A12.067,12.067,0,0,1,.075,10.725,12.121,12.121,0,0,1,10.1.152a13,13,0,0,1,5.03.206,2.5,2.5,0,0,1,1.8,1.8,2.47,2.47,0,0,1-.7,2.425c-4.559,4.168-4.165,10.645.807,14.412h0a2.5,2.5,0,0,1-.7,4.319A13.875,13.875,0,0,1,12.009,24Zm.074-22a10.776,10.776,0,0,0-1.675.127,10.1,10.1,0,0,0-8.344,8.8A9.928,9.928,0,0,0,4.581,18.7a10.473,10.473,0,0,0,11.093,2.734.5.5,0,0,0,.138-.856h0C9.883,16.1,9.417,8.087,14.865,3.124a.459.459,0,0,0,.127-.465.491.491,0,0,0-.356-.362A10.68,10.68,0,0,0,12.083,2ZM20.5,12a1,1,0,0,1-.97-.757l-.358-1.43L17.74,9.428a1,1,0,0,1,.035-1.94l1.4-.325.351-1.406a1,1,0,0,1,1.94,0l.355,1.418,1.418.355a1,1,0,0,1,0,1.94l-1.418.355-.355,1.418A1,1,0,0,1,20.5,12ZM16,14a1,1,0,0,0,2,0A1,1,0,0,0,16,14Zm6,4a1,1,0,0,0,2,0A1,1,0,0,0,22,18Z"></path>
      </svg>
    </label>
  );
}<|MERGE_RESOLUTION|>--- conflicted
+++ resolved
@@ -19,15 +19,11 @@
   useEffect(() => {
     const savedTheme = localStorage.getItem("theme");
     const darkModePreferred =
-<<<<<<< HEAD
-      savedTheme === "dark" || 
-      (!savedTheme && window.matchMedia("(prefers-color-scheme: dark)").matches);
-
-=======
+     
       savedTheme === "dark" ||
       (!savedTheme &&
         window.matchMedia("(prefers-color-scheme: dark)").matches);
->>>>>>> 155a00de
+
     setIsDarkMode(darkModePreferred);
     document.documentElement.classList.toggle("dark", darkModePreferred);
   }, []);
